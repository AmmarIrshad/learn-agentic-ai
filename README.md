--- conflicted
+++ resolved
@@ -8,8 +8,7 @@
 
 ### AI-202: Advanced Agentic AI Engineering
 
-<<<<<<< HEAD
-Covers Chapters 09 and onwards
+Covers Chapters 12 and onwards
 
 ## Additional Certification Program Material
 
@@ -47,6 +46,3 @@
 [The INSANE Race for AI Humanoid Robots](https://www.youtube.com/watch?v=90TMZ2fq9Gs&t=3s)
 
 
-=======
-Covers Chapters 12 and onwards
->>>>>>> ec599485
